<<<<<<< HEAD
2014/12/03 - Release 1.1
        * Add projector for paths.
=======
2014/12/03 - Release 1.0.2
        * Fix bug when projection using WaypointEdge

2014/12/03 - Release 1.0.1
        * Fix bug in WaypointEdge
>>>>>>> ce60c747

2014/11/18 - Release 1.0
        * Manipulation planner based on RRT.
        * A graph of constraint.
        * graph::Edge has 3 implementations: Edge, WaypointEdge, LevelSetEdge
        * WaypointEdge supports several waypoints.
        * LevelSetEdge solves the zero-probability problem.<|MERGE_RESOLUTION|>--- conflicted
+++ resolved
@@ -1,13 +1,11 @@
-<<<<<<< HEAD
 2014/12/03 - Release 1.1
         * Add projector for paths.
-=======
+
 2014/12/03 - Release 1.0.2
         * Fix bug when projection using WaypointEdge
 
 2014/12/03 - Release 1.0.1
         * Fix bug in WaypointEdge
->>>>>>> ce60c747
 
 2014/11/18 - Release 1.0
         * Manipulation planner based on RRT.
