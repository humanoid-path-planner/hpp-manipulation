--- conflicted
+++ resolved
@@ -93,36 +93,6 @@
 				       localPosition(), mask)));
     }
 
-<<<<<<< HEAD
-    NumericalConstraintPtr_t AxialHandle::createPreGraspComplement
-    (const GripperPtr_t& gripper, const value_type& shift,
-     const value_type& width, std::string n) const
-    {
-      using boost::assign::list_of;
-      using core::DoubleInequality;
-      std::vector <bool> mask = list_of (true)(false)(false)(false)(false)
-        (false);
-      Transform3f transform = gripper->objectPositionInJoint ()
-        * Transform3f (I3, vector3_t (shift,0,0));
-      if (n.empty())
-        n = "Transformation_(1,0,0,0,0,0)_" + name() + "_" + gripper->name();
-      return NumericalConstraintPtr_t
-	(NumericalConstraint::create (RelativeTransformation::create
-				      (n,
-				       gripper->joint()->robot(),
-				       gripper->joint (), joint (),
-				       transform, localPosition(), mask),
-				      DoubleInequality::create (width)));
-    }
-
-    NumericalConstraintPtr_t AxialHandle::createGraspAndComplement
-    (const GripperPtr_t& gripper, std::string n) const
-    {
-      return Handle::createGraspAndComplement (gripper, n);
-    }
-
-=======
->>>>>>> 8d13308a
     HandlePtr_t AxialHandle::clone () const
     {
       AxialHandlePtr_t self = weakPtr_.lock ();
