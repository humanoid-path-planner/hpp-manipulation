--- conflicted
+++ resolved
@@ -63,15 +63,10 @@
 
     bool isHandleOnFreeflyer (const Handle& handle)
     {
-<<<<<<< HEAD
-      if (handle.joint()->jointModel().shortname() == ::pinocchio::JointModelFreeFlyer::classname()
-          && !handle.joint ()->parentJoint ()) {
-=======
       const JointPtr_t& joint = handle.joint();
       if (   joint
           && !joint->parentJoint()
-          && joint->jointModel().shortname() == se3::JointModelFreeFlyer::classname()) {
->>>>>>> aca0914a
+          && joint->jointModel().shortname() == ::pinocchio::JointModelFreeFlyer::classname()) {
 	return true;
       }
       return false;
